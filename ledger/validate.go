--- conflicted
+++ resolved
@@ -114,7 +114,6 @@
 		return errors.Wrap(err, "cannot decode Excess")
 	}
 
-<<<<<<< HEAD
 	excessCommitment, err := secp256k1.CommitmentParse(context, excessBytes[:])
 	if err != nil {
 		return errors.Wrap(err, "CommitmentParse failed")
@@ -123,16 +122,6 @@
 	publicKey, err := secp256k1.CommitmentToPublicKey(context, excessCommitment)
 	if err != nil {
 		return errors.Wrap(err, "CommitmentToPublicKey failed")
-=======
-	status, excessCommitment, err := secp256k1.CommitmentParse(context, excessBytes[:])
-	if !status || err != nil {
-		return errors.New("CommitmentParse failed")
-	}
-
-	status, publicKey, err := secp256k1.CommitmentToPublicKey(context, excessCommitment)
-	if !status || err != nil {
-		return errors.New("CommitmentToPublicKey failed")
->>>>>>> 75cd1081
 	}
 
 	msg := KernelSignatureMessage(tx.Body.Kernels[0])
@@ -145,18 +134,9 @@
 		publicKey,
 		publicKey,
 		nil,
-<<<<<<< HEAD
 		false)
 	if err != nil {
-
 		return errors.Wrap(err, "AggsigVerifySingle failed")
-=======
-		nil,
-		false,
-	)
-	if !status || err != nil {
-		return errors.New("AggsigVerifySingle failed")
->>>>>>> 75cd1081
 	}
 
 	return nil
@@ -200,15 +180,9 @@
 			return errors.Wrapf(err, "cannot decode input.Commit from hex for input %v", i)
 		}
 
-<<<<<<< HEAD
 		commitment, err := secp256k1.CommitmentParse(context, commitmentBytes)
 		if err != nil {
 			return errors.Wrapf(err, "cannot parse commitmentBytes for input %v", i)
-=======
-		status, commitment, err := secp256k1.CommitmentParse(context, commitmentBytes)
-		if !status || err != nil {
-			return errors.Errorf("cannot parse commitmentBytes for input %v", i)
->>>>>>> 75cd1081
 		}
 
 		inputs = append(inputs, commitment)
@@ -220,15 +194,9 @@
 			return errors.Wrapf(err, "cannot decode input.Commit from hex for output %v", i)
 		}
 
-<<<<<<< HEAD
 		commitment, err := secp256k1.CommitmentParse(context, commitmentBytes)
 		if err != nil {
 			return errors.Wrapf(err, "cannot parse commitmentBytes for output %v", i)
-=======
-		status, commitment, err := secp256k1.CommitmentParse(context, commitmentBytes)
-		if !status || err != nil {
-			return errors.Errorf("cannot parse commitmentBytes for output %v", i)
->>>>>>> 75cd1081
 		}
 
 		outputs = append(outputs, commitment)
@@ -242,7 +210,6 @@
 		return errors.New("no Kernel objects found in the slate")
 	}
 
-<<<<<<< HEAD
 	// NB: FEE = Overage (grin core terminology)
 	fee := uint64(tx.Body.Kernels[0].Fee)
 	if fee != 0 {
@@ -251,33 +218,18 @@
 			return errors.New("cannot calculate feeCommitment")
 		}
 		outputs = append(outputs, feeCommitment)
-=======
-	status, overageCommitment, err := secp256k1.Commit(context, zeroBlindingFactor, overage, &secp256k1.GeneratorH, &secp256k1.GeneratorG)
-	if !status || err != nil {
-		return errors.New("cannot calculate overageCommitment")
->>>>>>> 75cd1081
 	}
 
 	// the first part of equality to check
 	// InputCommitmentsSum - (OutputCommitments + FeeCommitments)
-<<<<<<< HEAD
 	commitmentsSum, err := secp256k1.CommitSum(context, inputs, outputs)
 	if err != nil {
-=======
-	status, commitmentsSum, err := secp256k1.CommitSum(context, inputs, append(outputs, overageCommitment))
-	if !status || err != nil {
->>>>>>> 75cd1081
 		return errors.New("cannot calculate commitmentsSum")
 	}
 
 	// serialize it to simplify equality check
-<<<<<<< HEAD
 	serializedCommitmentsSum, err := secp256k1.CommitmentSerialize(context, commitmentsSum)
 	if err != nil {
-=======
-	status, serializedCommitmentsSum, err := secp256k1.CommitmentSerialize(context, commitmentsSum)
-	if !status || err != nil {
->>>>>>> 75cd1081
 		return errors.New("cannot serialize commitmentsSum")
 	}
 
@@ -295,7 +247,6 @@
 	//var offset32 [32]byte
 	//copy(offset32[:], offsetBytes[:32])
 
-<<<<<<< HEAD
 	offsetCommitment, err := secp256k1.Commit(context, offsetBytes[:], 0, &secp256k1.GeneratorH, &secp256k1.GeneratorG)
 	if err != nil {
 		return errors.New("cannot calculate offsetCommitment")
@@ -313,27 +264,6 @@
 
 	serializedKernelExcess, err := secp256k1.CommitmentSerialize(context, kernelExcess)
 	if err != nil {
-=======
-	copy(offset32[:], offsetBytes[:32])
-
-	status, offsetCommitment, err := secp256k1.Commit(context, offset32, 0, &secp256k1.GeneratorH, &secp256k1.GeneratorG)
-	if !status || err != nil {
-		return errors.New("cannot calculate offsetCommitment")
-	}
-
-	status, excessCommitment, err := secp256k1.CommitmentParse(context, excessBytes)
-	if !status || err != nil {
-		return errors.New("cannot parse excessBytes")
-	}
-
-	status, kernelExcess, err := secp256k1.CommitSum(context, make([]*secp256k1.Commitment, 0), (&([2]*secp256k1.Commitment{offsetCommitment, excessCommitment}))[:])
-	if !status || err != nil {
-		return errors.New("cannot calculate kernelExcess")
-	}
-
-	status, serializedKernelExcess, err := secp256k1.CommitmentSerialize(context, kernelExcess)
-	if !status || err != nil {
->>>>>>> 75cd1081
 		return errors.New("cannot serialize kernelExcess")
 	}
 
@@ -371,16 +301,7 @@
 func validateBulletproof(context *secp256k1.Context, output core.Output, scratch *secp256k1.ScratchSpace, bulletproofGenerators *secp256k1.BulletproofGenerators) error {
 	proof, err := hex.DecodeString(output.Proof)
 	if err != nil {
-<<<<<<< HEAD
 		return errors.Wrap(err, "cannot decode Proof from hex")
-=======
-		return errors.Wrap(err, "cannot decode Commit from hex")
-	}
-
-	status, BPCommitment, err := secp256k1.CommitmentParse(context, commitmentBytes)
-	if !status || err != nil {
-		return errors.New("cannot parse commitmentBytes")
->>>>>>> 75cd1081
 	}
 
 	com, err := context.CommitmentFromHex(output.Commit)
@@ -397,14 +318,9 @@
 		[]*secp256k1.Commitment{com},
 		64,
 		&secp256k1.GeneratorH,
-<<<<<<< HEAD
 		nil,
 	)
 	if err != nil {
-=======
-		nil)
-	if proofStatus != 1 || err != nil {
->>>>>>> 75cd1081
 		return errors.New("cannot BulletproofRangeproofVerify")
 	}
 
