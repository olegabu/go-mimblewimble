--- conflicted
+++ resolved
@@ -2,11 +2,7 @@
 GO111MODULE=on
 LIBSECPKGPDIR=$(GOPATH)/pkg/mod/github.com/olegabu/go-secp256k1-zkp@v0.0.0-20191113113909-cc0ed62ae4db
 LIBSECPSRCDIR=$(GOPATH)/src/github.com/olegabu/go-secp256k1-zkp
-<<<<<<< HEAD
 LIBSECP=$(LIBSECPSRCDIR)/secp256k1-zkp/.libs/libsecp256k1.a
-=======
-LIBSECP=$(LIBSECPDIR)/secp256k1-zkp/.libs/libsecp256k1.a
->>>>>>> 15f6ef2e
 
 install: deps
 	go install ./...
@@ -14,18 +10,12 @@
 deps: $(LIBSECP)
 
 $(LIBSECP): modules
-<<<<<<< HEAD
 	pushd $(LIBSECPSRCDIR) &&\
 	make && \
+#	pushd $(LIBSECPKGPDIR) &&\
 #	chmod +x secp256k1-zkp/autogen.sh  &&\
 #	find . -type d -exec chmod 777 {} \;  &&\
 #	CFLAGS="-fPIC -DPIC" make &&\
-=======
-	pushd $(LIBSECPKGPDIR) &&\
-	chmod +x secp256k1-zkp/autogen.sh  &&\
-	find . -type d -exec chmod 777 {} \;  &&\
-	CFLAGS="-fPIC -DPIC" make &&\
->>>>>>> 15f6ef2e
 	popd
 
 modules: info
@@ -36,13 +26,6 @@
 	echo "LIBSECPKGPDIR: $(LIBSECPKGPDIR)" &&\
 	echo "LIBSECPSRCDIR: $(LIBSECPSRCDIR)" &&\
 	echo "LIBSECP: $(LIBSECP)"
-<<<<<<< HEAD
-=======
-
-test: deps
-	go test ./...
-
->>>>>>> 15f6ef2e
 
 test: deps
 	go test ./...